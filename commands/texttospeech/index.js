<<<<<<< HEAD
const LanguageCodes = require("language-iso-codes");
const { locales } = require("./tts-locales.json");
const { TTS_ENABLED, TTS_MULTIPLE_ENABLED } = require("../../utils/shared-cache-keys.json");

const config = require("../../config.json");
const {
	listenerAddress,
	listenerPort,
	ttsLengthLimit = 30_000,
	ttsListUrl = "(no address configured)",
	ttsVolume
} = config.local ?? {};
=======
const LanguageCodes = require("../../utils/languages");

const tts = {
	enabled: null,
	url: null,
	maxCooldown: null,
	limit: null,
	locales: []
};
>>>>>>> 734ea6c0

module.exports = {
	Name: "texttospeech",
	Aliases: ["tts"],
	Author: "supinic",
	Cooldown: 10000,
	Description: "Plays TTS on Supinic's stream, if enabled. You can specify the language by using \"language:<language>\" anywhere in your message.",
	Flags: ["mention","pipe","skip-banphrase","whitelist"],
	Params: [
		{ name: "lang", type: "string" },
		{ name: "speed", type: "number" }
	],
	Whitelist_Response: `Check out the possible voices and locales here: ${ttsListUrl}`,
	initialize: function () {
		if (!listenerAddress || !listenerPort) {
			console.warn("$texttospeech: Listener not configured - command will be unavailable");
			this.data.ttsEnabled = false;
		}
		else {
			this.data.maxCooldown = this.Cooldown + (ttsLengthLimit - 10_000) * 10;
			this.data.ttsEnabled = true;
			this.data.pending = false;
		}
	},
	Code: (async function textToSpeech (context, ...args) {
		if (!this.data.pending) {
			return {
				success: false,
				reply: "Local playsound listener is not configured!"
			};
		}
		else if (args.length === 0) {
			return {
				cooldown: 5000,
				success: false,
				reply: `Check out the possible voices and locales here: ${ttsListUrl}`
			};
		}

		const state = await sb.Cache.getByPrefix(TTS_ENABLED);
		if (!state) {
			return {
				reply: "Text-to-speech is currently disabled!"
			};
		}

		const multiState = await sb.Cache.getByPrefix(TTS_MULTIPLE_ENABLED);
		if (!multiState) {
			if (this.data.pending) {
				return {
					reply: "Someone else is using the TTS right now, and multiple TTS is not available right now!",
					cooldown: { length: 2500 }
				};
			}
			else {
				this.data.pending = true;
			}
		}

		const speed = context.params.speed ?? 1;
		if (!Number.isFinite(speed) || speed < 0.1 || speed > 1.0) {
			this.data.pending = false;
			return {
				success: false,
				reply: `Invalid speed coefficient provided! Must be within the range <0.1, 1.0>`
			};
		}

		let code;
		let input = context.params.lang ?? "en-us";
		if (input === "random") {
			const randomItem = sb.Utils.randArray(locales);
			input = randomItem.locale;
		}
		else {
			code = LanguageCodes.getCode(input);
		}

		const currentLocale = locales.find(i => i.locale === input || i.code === code);
		if (!currentLocale) {
			this.data.pending = false;
			return {
				reply: `Language not found or supported: ${code ?? input}`
			};
		}

		let messageTime;
		let result = null;
		try {
			messageTime = process.hrtime.bigint();

			const response = await sb.Got("GenericAPI", {
				url: `${listenerAddress}:${listenerPort}`,
				responseType: "text",
				searchParams: new URLSearchParams({
					tts: JSON.stringify([{
						locale: currentLocale.locale,
						text: args.join(" "),
						speed
					}]),
					volume: ttsVolume,
					limit: ttsLengthLimit
				})
			});

			messageTime = process.hrtime.bigint() - messageTime;
			result = (response.body === "true");
		}
		catch (e) {
<<<<<<< HEAD
			await sb.Cache.setByPrefix(TTS_ENABLED, false);
=======
			await sb.Config.set("TTS_ENABLED", false, sb.Query);

>>>>>>> 734ea6c0
			return {
				reply: "TTS Listener encountered an error or is turned on! Turning off text to speech."
			};
		}
		finally {
			this.data.pending = false;
		}

		if (result === null || result === false) {
			return {
				reply: `Your TTS was refused, because its length exceeded the limit of ${ttsLengthLimit / 1000} seconds!`,
				cooldown: { length: 5000 }
			};
		}

		const duration = sb.Utils.round(Number(messageTime) / 1.0e6, 0);
		let cooldown = (duration > 10000)
			? (this.Cooldown + (duration - 10000) * 10)
			: this.Cooldown;

		if (cooldown > this.data.maxCooldown) {
			cooldown = this.data.maxCooldown;
		}

		return {
			reply: sb.Utils.tag.trim `
				Your message has been successfully played on TTS! 
				It took ${duration / 1000} seconds to read out,
				and your cooldown is ${cooldown / 1000} seconds.
			`,
			cooldown: {
				length: cooldown
			}
		};
	}),
	Dynamic_Description: (async function (prefix) {
		const list = locales.map(i => `<li><code>${i.locale}</code> - ${i.language}</li>`).join("");

		return [
			"Plays your messages as TTS on supinic's stream, if enabled.",
			"You can specify a language or a locale to have it say your message. If you don't specify, UK English is used by default",
			"If you use multiple voices, each part of the message will be read out by different voices.",
			"",

			`<code>${prefix}tts This is a message.</code>`,
			"Plays the TTS using UK English.",
			"",

			`<code>${prefix}tts speed:0.5 This is a message.</code>`,
			"Plays the TTS, same as above, but at 50% speed.",
			"",

			`<code>${prefix}tts lang:Italian Questo è un messaggio.</code>`,
			"Plays the TTS using Italian.",
			"",

			`<code>${prefix}tts lang:french Ceci est un message.</code>`,
			"Plays the TTS using French.",
			"",

			`<code>${prefix}tts lang:fr-fr Ceci est un message.</code>`,
			"Plays the TTS, same as above, but using the locale <code>fr-fr</code>",
			"",

			`<code>${prefix}tts lang:en-au Once a jolly swagman, camped by a billabong, under the shade of a Coolibah tree.</code>`,
			"Plays the TTS using Australian English. You must use the locale to access this voice, because English has multiple locales - Australian, Canadian UK English, US English, Indian, ....",
			"",

			`<code>${prefix}tts lang:random (your message)</code>`,
			"Plays the TTS using a random supported language",
			"",

			"Available locales:",
			`<ul>${list}</ul>`
		];
	})
};<|MERGE_RESOLUTION|>--- conflicted
+++ resolved
@@ -1,5 +1,4 @@
-<<<<<<< HEAD
-const LanguageCodes = require("language-iso-codes");
+const LanguageCodes = require("../../utils/languages");
 const { locales } = require("./tts-locales.json");
 const { TTS_ENABLED, TTS_MULTIPLE_ENABLED } = require("../../utils/shared-cache-keys.json");
 
@@ -11,17 +10,6 @@
 	ttsListUrl = "(no address configured)",
 	ttsVolume
 } = config.local ?? {};
-=======
-const LanguageCodes = require("../../utils/languages");
-
-const tts = {
-	enabled: null,
-	url: null,
-	maxCooldown: null,
-	limit: null,
-	locales: []
-};
->>>>>>> 734ea6c0
 
 module.exports = {
 	Name: "texttospeech",
@@ -131,12 +119,7 @@
 			result = (response.body === "true");
 		}
 		catch (e) {
-<<<<<<< HEAD
 			await sb.Cache.setByPrefix(TTS_ENABLED, false);
-=======
-			await sb.Config.set("TTS_ENABLED", false, sb.Query);
-
->>>>>>> 734ea6c0
 			return {
 				reply: "TTS Listener encountered an error or is turned on! Turning off text to speech."
 			};
