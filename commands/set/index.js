--- conflicted
+++ resolved
@@ -11,1045 +11,6 @@
 		{ name: "from", type: "string" }
 	],
 	Whitelist_Response: null,
-<<<<<<< HEAD
-	Static_Data: (() => {
-		const timersLimit = 5;
-		const timerNameRegex = /^[-\w\u00a9\u00ae\u2000-\u3300\ud83c\ud000-\udfff\ud83d\ud000-\udfff\ud83e\ud000-\udfff]{2,25}$/;
-
-		let availableFlags = [];
-		let createRecentTwitchLottoCacheKey;
-		try {
-			const definitions = require("../twitchlotto/definitions.js");
-
-			availableFlags = definitions.flags.map(i => i.name.toLowerCase());
-			createRecentTwitchLottoCacheKey = definitions.createRecentUseCacheKey;
-		}
-		catch {
-			availableFlags = [];
-			createRecentTwitchLottoCacheKey = null;
-		}
-
-		const handleAmbassadors = async (type, context, ...args) => {
-			const [user, channel = context.channel?.Name] = args;
-			if (!user || !channel) {
-				return {
-					success: false,
-					reply: `Must provide a proper user and channel!`
-				};
-			}
-
-			const userData = await sb.User.get(user);
-			const channelData = sb.Channel.get(channel, context.platform);
-			if (!userData || !channelData) {
-				return {
-					success: false,
-					reply: `Either the channel or the user have not been found!`
-				};
-			}
-			else if (type === "set" && userData.Name === channelData.Name) {
-				return {
-					success: false,
-					reply: "Channel owners can't be set as their own channel's ambassadors!"
-				};
-			}
-
-			const isAmbassador = await channelData.isUserAmbassador(userData);
-			if ((type === "set" && isAmbassador) || (type === "unset" && !isAmbassador)) {
-				const prefix = (type === "set") ? "already" : "not";
-				return {
-					success: false,
-					reply: `Cannot ${context.invocation} ${userData.Name} as an ambassador in ${channelData.Name}, because they are ${prefix} one!`
-				};
-			}
-
-			await channelData.toggleAmbassador(userData);
-
-			if (type === "set") {
-				const message = sb.Utils.tag.trim `
-					You are now a Supibot Ambassador in the channel ${channelData.Name}!
-					This means you can use some commands as if you were the channel owner, such as "ban" - check its help!
-					You should also notify @Supinic whenever there's an issue, or something needs to be fixed or done regarding the bot.
-					Have fun and stay responsible 🙂
-				`;
-
-				try {
-					await context.platform.pm(message, userData.Name);
-				}
-				catch {
-					const selfBotUserData = await sb.User.get(context.platform.Self_Name);
-					await sb.Reminder.create({
-						User_From: selfBotUserData.ID,
-						User_To: userData.ID,
-						Platform: context.platform.ID,
-						Channel: context.channel.ID,
-						Schedule: null,
-						Text: message,
-						Private_Message: false
-					}, true);
-				}
-			}
-
-			const string = (type === "set") ? "now" : "no longer";
-			return {
-				reply: `${userData.Name} is ${string} a Supibot Ambassador in #${channelData.Name}.`
-			};
-		};
-
-		const flagDisplayNames = {
-			instagramNSFW: "Instagram",
-			redditNSFW: "Reddit",
-			twitchLottoNSFW: "TwitchLotto",
-			twitterNSFW: "Twitter"
-		};
-
-		const setChannelFlag = async (context, flagName, flagValue) => {
-			const { channel } = context;
-			if (!channel) {
-				return {
-					success: false,
-					reply: "You can't set any settings without being in a channel!"
-				};
-			}
-
-			const permissions = await context.getUserPermissions();
-			if (permissions.flag === sb.User.permissions.regular) {
-				return {
-					success: false,
-					reply: "You don't have access to this channel's settings! Only administrators, channel owners and ambassadors can."
-				};
-			}
-
-			const string = (flagValue) ? "set" : "unset";
-			const currentFlag = await context.channel.getDataProperty(flagName);
-			if ((typeof currentFlag === "undefined" && !flagValue) || currentFlag === flagValue) {
-				return {
-					success: false,
-					reply: `This channel's ${flagDisplayNames[flagName]} NSFW flag is already ${string}!`
-				};
-			}
-
-			await context.channel.setDataProperty(flagName, flagValue);
-			return {
-				reply: `Successfully ${string} this channel's ${flagDisplayNames[flagName]} NSFW.`
-			};
-		};
-
-		const fetchTrackIDs = async (tracks) => {
-			const linkParser = getLinkParser();
-			const stringIDs = tracks.map(i => {
-				const type = linkParser.autoRecognize(i);
-				if (!type) {
-					return null;
-				}
-
-				return linkParser.parseLink(i, "auto");
-			}).filter(Boolean);
-
-			if (stringIDs.length === 0) {
-				return [];
-			}
-
-			return await sb.Query.getRecordset(rs => rs
-				.select("ID")
-				.from("music", "Track")
-				.where("Link IN %s+", stringIDs)
-				.flat("ID")
-			);
-		};
-
-		const updateTrackFavouriteStatus = async (context, IDs, status) => {
-			for (const ID of IDs) {
-				const row = await sb.Query.getRow("music", "User_Favourite");
-				await row.load({
-					User_Alias: context.user.ID,
-					Track: ID
-				}, true);
-
-				if (!row.loaded) {
-					row.setValues({
-						User_Alias: context.user.ID,
-						Track: ID
-					});
-				}
-
-				row.values.Active = status;
-				await row.save({ skipLoad: true });
-			}
-		};
-
-		return {
-			availableFlags,
-			variables: [
-				{
-					name: "ambassador",
-					aliases: [],
-					ownerOnly: true,
-					parameter: "arguments",
-					description: `Designates a user as an "Ambassador" in a specific channel, which grants them elevated access to some Supibot commands.`,
-					pipe: false, // administrative action
-					set: (context, ...args) => handleAmbassadors("set", context, ...args),
-					unset: (context, ...args) => handleAmbassadors("unset", context, ...args)
-				},
-				{
-					name: "reminder",
-					aliases: ["remind", "reminders"],
-					parameter: "ID",
-					description: "Unsets an active reminder either set by you, or for you. You can use the <code>from:(user)</code> parameter to quickly unset all timed reminders set for you by a given user.",
-					pipe: true,
-					getLastID: (context) => sb.Query.getRecordset(rs => rs
-						.select("ID")
-						.from("chat_data", "Reminder")
-						.where("User_From = %n", context.user.ID)
-						.where("Active = %b", true)
-						.orderBy("ID DESC")
-						.limit(1)
-						.single()
-						.flat("ID")
-					),
-					set: () => ({
-						success: false,
-						reply: `Use the ${sb.Command.prefix}remind command instead!`
-					}),
-					unset: async (context, ID) => {
-						const row = await sb.Query.getRow("chat_data", "Reminder");
-						try {
-							await row.load(ID);
-						}
-						catch {
-							return {
-								success: false,
-								reply: "ID does not exist!"
-							};
-						}
-
-						if (row.values.User_From !== context.user.ID && row.values.User_To !== context.user.ID) {
-							return {
-								success: false,
-								reply: "That reminder was not created by you or set for you!"
-							};
-						}
-						else if (!row.values.Active) {
-							return {
-								success: false,
-								reply: "That reminder is already deactivated!"
-							};
-						}
-						else if (context.channel?.ID && !row.values.Schedule && row.values.User_To === context.user.ID) {
-							return {
-								success: false,
-								reply: "Good job, trying to unset a reminder that just fired PepeLaugh"
-							};
-						}
-						else {
-							const reminder = sb.Reminder.get(ID);
-							if (reminder) {
-								await reminder.deactivate(true, true);
-							}
-							else {
-								row.values.Active = false;
-								await row.save({ skipLoad: true });
-							}
-
-							return {
-								reply: `Reminder ID ${ID} unset successfully.`
-							};
-						}
-					},
-					userSpecificUnset: async (context) => {
-						const authorUserData = await sb.User.get(context.params.from);
-						if (!authorUserData) {
-							return {
-								success: false,
-								reply: `No such user exists!`
-							};
-						}
-
-						const reminderIDs = await sb.Query.getRecordset(rs => rs
-							.select("ID")
-							.from("chat_data", "Reminder")
-							.where("Active = %b", true)
-							.where("Schedule IS NOT NULL")
-							.where("User_From = %n", authorUserData.ID)
-							.where("User_To = %n", context.user.ID)
-							.flat("ID")
-						);
-
-						if (reminderIDs.length === 0) {
-							return {
-								success: false,
-								reply: `You have no active timed reminders pending from that user!`
-							};
-						}
-
-						const promises = [];
-						for (const reminderID of reminderIDs) {
-							const reminder = sb.Reminder.get(reminderID);
-							if (!reminder) {
-								continue;
-							}
-
-							promises.push(reminder.deactivate(true, true));
-						}
-
-						await Promise.all(promises);
-						return {
-							reply: `Successfully unset ${promises.length} timed reminders from that user.`
-						};
-					}
-				},
-				{
-					name: "suggestion",
-					aliases: ["suggest", "suggestions"],
-					parameter: "ID",
-					description: "Marks an active suggestion created by you to be \"Dismissed by author\", therefore removing it from the list of active suggestions.",
-					pipe: false, // $suggest itself isn't pipe-able
-					getLastID: (context) => sb.Query.getRecordset(rs => rs
-						.select("ID")
-						.from("data", "Suggestion")
-						.where("User_Alias = %n", context.user.ID)
-						.orderBy("ID DESC")
-						.limit(1)
-						.single()
-						.flat("ID")
-					),
-					set: () => ({
-						success: false,
-						reply: `Use the ${sb.Command.prefix}suggest command instead!`
-					}),
-					unset: async (context, ID, ...args) => {
-						const row = await sb.Query.getRow("data", "Suggestion");
-						try {
-							await row.load(ID);
-						}
-						catch {
-							return {
-								success: false,
-								reply: "ID does not exist!"
-							};
-						}
-
-						if (row.values.User_Alias !== context.user.ID) {
-							return {
-								success: false,
-								reply: "That suggestion was not created by you!"
-							};
-						}
-						else if (!row.values.Status || row.values.Status === "New" || row.values.Status === "Needs testing") {
-							if (!row.values.Status || row.values.Status === "New") {
-								row.values.Status = "Dismissed by author";
-								row.values.Priority = null;
-							}
-							else if (row.values.Status === "Needs testing") {
-								row.values.Status = "Completed";
-								if (args.length > 0) {
-									row.values.Notes = `Testing updated by author: ${args.join(" ")}\n\n${row.values.Notes}`;
-								}
-							}
-
-							if (!row.values.Category) {
-								row.values.Category = "Void";
-							}
-
-							await row.save({ skipLoad: true });
-
-							return {
-								reply: `Suggestion ID ${ID} has been set as "${row.values.Status}".`
-							};
-						}
-						else {
-							return {
-								success: false,
-								reply: "You cannot unset a suggestion if it's already been processed!"
-							};
-						}
-					}
-				},
-				{
-					name: "location",
-					aliases: [],
-					parameter: "arguments",
-					description: `Sets/unsets your IRL location. If you add the keyword "private", it's going to be hidden. This location is used in commands such as weather, time, and others.`,
-					pipe: false,
-					set: async (context, ...args) => {
-						let hidden = false;
-						let visibilityType = null;
-						if (args[0] === "private" || args[0] === "hidden") {
-							hidden = true;
-							visibilityType = args.shift();
-						}
-						else if (args[0] === "public" || args[0] === "visible") {
-							hidden = false;
-							visibilityType = args.shift();
-						}
-
-						if (args.length === 0) {
-							const location = await context.user.getDataProperty("location");
-							if (location && visibilityType !== null) {
-								if (location.hidden === hidden) {
-									return {
-										success: false,
-										reply: `Your location is already ${visibilityType}!`
-									};
-								}
-								else {
-									location.hidden = hidden;
-									await context.user.setDataProperty("location", location);
-									return {
-										reply: `Your location is now ${visibilityType}!`
-									};
-								}
-							}
-							else {
-								return {
-									success: false,
-									reply: "No location provided!",
-									cooldown: 2500
-								};
-							}
-						}
-
-						const query = args.join(" ");
-						const { components, coordinates, formatted, location, placeID, success } = await fetchGeoLocationData(
-							/** @type {string} */
-							sb.Config.get("API_GOOGLE_GEOCODING"),
-							query
-						);
-
-						if (!success) {
-							return {
-								success: false,
-								reply: "No location found for given query!"
-							};
-						}
-
-						await context.user.setDataProperty("location", {
-							formatted,
-							placeID,
-							components,
-							hidden,
-							coordinates: coordinates ?? location,
-							original: query
-						});
-
-						return {
-							reply: `Successfully set your ${hidden ? "private" : "public"} location!`
-						};
-					},
-					unset: async (context) => {
-						const location = await context.user.getDataProperty("location");
-						if (!location) {
-							return {
-								success: false,
-								reply: `You don't have a location set up, so there is nothing to unset!`
-							};
-						}
-
-						await context.user.setDataProperty("location", null);
-						return {
-							reply: "Your location has been unset successfully!"
-						};
-					}
-				},
-				{
-					name: "gc",
-					aliases: [],
-					parameter: "ID",
-					description: "If you made a mistake with the gc command, you can use this to remove a track from the todo list.",
-					pipe: true,
-					unset: async (context, ID) => {
-						const row = await sb.Query.getRow("music", "Track");
-						try {
-							await row.load(ID);
-						}
-						catch {
-							return {
-								success: false,
-								reply: "ID does not exist!"
-							};
-						}
-
-						const permissions = await context.getUserPermissions();
-						const isAdmin = permissions.is("administrator");
-						const isAuthor = (row.values.Added_By === context.user.ID);
-						const isHelper = Boolean(await context.user.getDataProperty("trackListHelper"));
-
-						if (!isAdmin && !isHelper && !isAuthor) {
-							return {
-								success: false,
-								reply: "This track was not added by you!"
-							};
-						}
-
-						const tags = await sb.Query.getRecordset(rs => rs
-							.select("Tag")
-							.from("music", "Track_Tag")
-							.where("Track = %n", ID)
-							.flat("Tag")
-						);
-
-						// If gachi tag is present already, there is no reason to unset it.
-						if (tags.includes(6)) {
-							return {
-								success: false,
-								reply: "This track has already been categorized, and cannot be changed like this!"
-							};
-						}
-
-						// Deletes the "to-do" tag of given track.
-						await sb.Query.raw(`DELETE FROM music.Track_Tag WHERE (Track = ${ID} AND Tag = 20)`);
-
-						return {
-							reply: `Track ID ${ID} (${row.values.Name}) has been stripped of the TODO tag.`
-						};
-					}
-				},
-				{
-					name: "discord",
-					aliases: [],
-					elevatedChannelAccess: true,
-					parameter: "arguments",
-					description: "If you're the channel owner or a channel ambassador, you can use this to set the response of the discord command.",
-					pipe: false, // administrative action
-					set: async (context, ...args) => {
-						await context.channel.setDataProperty("discord", args.join(" "));
-						return {
-							reply: `Discord description set successfully.`
-						};
-					},
-					unset: async (context) => {
-						await context.channel.setDataProperty("discord", null);
-						return {
-							reply: `Discord description unset successfully.`
-						};
-					}
-				},
-				{
-					name: "birthday",
-					aliases: ["bday"],
-					parameter: "arguments",
-					description: "Lets you set your birthday (only day and month!) for use in other commands, like $horoscope. Use the MM-DD format (05-01 for May 1st), or \"may 1\", or \"1 may\".",
-					pipe: false,
-					set: async (context, ...args) => {
-						const query = args.join(" ");
-						if (!query) {
-							return {
-								success: false,
-								reply: "No date provided!"
-							};
-						}
-
-						const date = new sb.Date(query);
-						if (Number.isNaN(date.valueOf())) {
-							return {
-								success: false,
-								reply: "Date could not be parsed! Use the MM-DD format (e.g.: 05-01 for May 1st) if in doubt."
-							};
-						}
-
-						const birthdayString = date.format("F jS");
-						await context.user.setDataProperty("birthday", {
-							month: date.month,
-							day: date.day,
-							string: birthdayString
-						});
-
-						return {
-							reply: `Successfully set your birthday to ${birthdayString}.`
-						};
-					},
-					unset: async (context) => {
-						const birthdayData = await context.user.getDataProperty("birthday");
-						if (!birthdayData) {
-							return {
-								success: false,
-								reply: `You don't have a birthday date set up, so there is nothing to unset!`
-							};
-						}
-
-						await context.user.setDataProperty("birthday", null);
-						return {
-							reply: "Your birthday date has been unset successfully!"
-						};
-					}
-				},
-				{
-					name: "language",
-					aliases: ["lang"],
-					parameter: "arguments",
-					description: "Lets you set your default translation language to be used in $translate.",
-					pipe: false,
-					set: async (context, ...args) => {
-						const query = args.join(" ");
-						if (!query) {
-							return {
-								success: false,
-								reply: "No language provided!"
-							};
-						}
-
-						const name = LanguageCodes.getName(query);
-						if (!name) {
-							return {
-								success: false,
-								reply: `Invalid or unsupported language name or code provided!`
-							};
-						}
-
-						const code = LanguageCodes.getCode(name) ?? null;
-						const existing = await context.user.getDataProperty("defaultUserLanguage");
-
-						await context.user.setDataProperty("defaultUserLanguage", { code, name });
-
-						const existingString = (existing)
-							? `from ${existing.name ?? "(N/A)"} to`
-							: "to";
-
-						return {
-							reply: `Successfully set your default $translate language ${existingString} ${name}.`
-						};
-					},
-					unset: async (context) => {
-						const existing = await context.user.getDataProperty("defaultUserLanguage");
-						if (!existing) {
-							return {
-								success: false,
-								reply: `You don't have a default $translate language set up, so there is nothing to unset!`
-							};
-						}
-
-						await context.user.setDataProperty("defaultUserLanguage", null);
-						return {
-							reply: `Successfully unset your default $translate language.`
-						};
-					}
-				},
-				{
-					name: "twitchlotto",
-					aliases: ["tl"],
-					parameter: "arguments",
-					description: `If you have been nominated as a TwitchLotto-trusted user, you can then set flags to TL links. Available flags: <code>${availableFlags.join(", ")}</code>`,
-					pipe: true,
-					set: async (context, link, ...flags) => {
-						const hasAccess = await context.user.getDataProperty("trustedTwitchLottoFlagger");
-						if (!hasAccess) {
-							return {
-								success: false,
-								reply: `You don't have access to flag TwitchLotto images!`
-							};
-						}
-						else if (!link) {
-							return {
-								success: false,
-								reply: `No link provided!`
-							};
-						}
-
-						if (link.toLowerCase() === "last") {
-							const tl = sb.Command.get("tl");
-							const key = createRecentTwitchLottoCacheKey(context);
-
-							const cacheData = await tl.getCacheData(key);
-							if (!cacheData) {
-								return {
-									success: false,
-									reply: "You haven't rolled for any images in this channel recently!"
-								};
-							}
-							else {
-								link = cacheData;
-							}
-						}
-
-						flags = flags.filter(i => availableFlags.includes(i.toLowerCase()));
-						if (flags.length === 0) {
-							return {
-								success: false,
-								reply: `No suitable flags provided! Here's the list: ${availableFlags.join(", ")}`
-							};
-						}
-
-						const regex = /(https:\/\/)?(www\.)?(imgur\.com\/)?([\d\w]{5,8}\.\w{3,4})/;
-						const match = link.match(regex);
-						if (!match) {
-							return {
-								success: false,
-								reply: `Invalid link format!`
-							};
-						}
-
-						const exists = await sb.Query.getRecordset(rs => rs
-							.select("Link", "Adult_Flags")
-							.from("data", "Twitch_Lotto")
-							.where("Link = %s", match[4])
-							.limit(1)
-							.single()
-						);
-						if (!exists || !exists.Link) {
-							return {
-								success: false,
-								reply: `Link does not exist in the TwitchLotto database!`
-							};
-						}
-
-						if (exists.Adult_Flags === null) {
-							const channels = await sb.Query.getRecordset(rs => rs
-								.select("Channel")
-								.from("data", "Twitch_Lotto")
-								.where("Link = %s", exists.Link)
-								.flat("Channel")
-							);
-
-							for (const channel of channels) {
-								const row = await sb.Query.getRow("data", "Twitch_Lotto_Channel");
-								await row.load(channel);
-								if (row.values.Scored !== null) {
-									row.values.Scored += 1;
-									await row.save({ skipLoad: true });
-								}
-							}
-						}
-
-						await sb.Query.getRecordUpdater(ru => ru
-							.update("data", "Twitch_Lotto")
-							.set("Adult_Flags", flags.sort())
-							.where("Link = %s", match[4])
-						);
-
-						return {
-							reply: `Link ${link} successfully updated with flags ${flags.sort().join(", ")}.`
-						};
-					}
-				},
-				{
-					name: "twitchlottodescription",
-					aliases: ["tld"],
-					parameter: "arguments",
-					description: `Add a description to any TwitchLotto picture (link).`,
-					pipe: true,
-					set: async (context, link, ...args) => {
-						if (!link) {
-							return {
-								success: false,
-								reply: `No link provided!`
-							};
-						}
-
-						if (link.toLowerCase() === "last") {
-							if (!createRecentTwitchLottoCacheKey) {
-								return {
-									success: false,
-									reply: `This functionality is not available at the moment!`
-								};
-							}
-
-							const key = createRecentTwitchLottoCacheKey(context);
-							const cacheData = await sb.Command.get("tl").getCacheData(key);
-							if (!cacheData) {
-								return {
-									success: false,
-									reply: "You haven't rolled for any images in this channel recently!"
-								};
-							}
-							else {
-								link = cacheData;
-							}
-						}
-
-						const regex = /(https:\/\/)?(www\.)?(imgur\.com\/)?([\d\w]{5,8}\.\w{3,4})/;
-						const match = link.match(regex);
-						if (!match) {
-							return {
-								success: false,
-								reply: `Invalid link format!`
-							};
-						}
-
-						/** @type {string|undefined} */
-						const parsedLink = await sb.Query.getRecordset(rs => rs
-							.select("Link")
-							.from("data", "Twitch_Lotto")
-							.where("Link = %s", match[4])
-							.limit(1)
-							.single()
-							.flat("Link")
-						);
-
-						if (!parsedLink) {
-							return {
-								success: false,
-								reply: `Provided link (${parsedLink}) does not exist in the TwitchLotto database!`
-							};
-						}
-
-						const row = await sb.Query.getRow("data", "Twitch_Lotto_Description");
-						await row.load({
-							Link: parsedLink,
-							User_Alias: context.user.ID
-						}, true);
-
-						row.setValues({
-							Link: parsedLink,
-							User_Alias: context.user.ID,
-							Text: args.join(" ")
-						});
-
-						await row.save({ skipLoad: true });
-
-						return {
-							reply: `Successfully added your description of link ${parsedLink}.`
-						};
-					}
-				},
-				{
-					name: "twitchlottoblacklist",
-					aliases: ["tlbl"],
-					parameter: "arguments",
-					description: `If you are the channel ambassador/owner, you can decide what flags should be blacklisted. Each usage removes the previous ones, so always use a full list.`,
-					pipe: false, // administrative action
-					set: async (context, ...flags) => {
-						if (!context.channel) {
-							return {
-								success: false,
-								reply: "You cannot use the command here!"
-							};
-						}
-
-						// const flagger = Boolean(context.user.Data.trustedTwitchLottoFlagger); // skipped for now
-						const ambassador = await context.channel.isUserAmbassador(context.user);
-						const owner = await context.channel.isUserChannelOwner(context.user);
-						if (!ambassador && !owner) {
-							return {
-								success: false,
-								reply: `You cannot do that here!`
-							};
-						}
-						else if (flags.length === 0) {
-							return {
-								success: false,
-								reply: `If you want to remove all flags, use $unset instead!`
-							};
-						}
-
-						const suitableFlags = flags.filter(i => availableFlags.includes(i.toLowerCase()));
-						if (suitableFlags.length === 0) {
-							return {
-								success: false,
-								reply: `No suitable flags provided! Here's the list: ${availableFlags.join(", ")}`
-							};
-						}
-
-						await context.channel.setDataProperty("twitchLottoBlacklistedFlags", suitableFlags.map(i => i.toLowerCase()));
-						return {
-							reply: `Blacklisted flags successfully updated for this channel.`
-						};
-					},
-					unset: async (context) => {
-						if (!context.channel) {
-							return {
-								success: false,
-								reply: "You cannot use the command here!"
-							};
-						}
-
-						// const flagger = Boolean(context.user.Data.trustedTwitchLottoFlagger); // skipped for now
-						const ambassador = await context.channel.isUserAmbassador(context.user);
-						const owner = await context.channel.isUserChannelOwner(context.user);
-						if (!ambassador && !owner) {
-							return {
-								success: false,
-								reply: `You cannot do that here!`
-							};
-						}
-
-						await context.channel.setDataProperty("twitchLottoBlacklistedFlags", []);
-						return {
-							reply: `Blacklisted flags successfully removed.`
-						};
-					}
-				},
-				{
-					name: "instagram-nsfw",
-					aliases: ["rig-nsfw"],
-					parameter: "arguments",
-					description: `If you are the channel ambassador/owner, you can decide whether or not your channel will filter out NSFW Instagram links in the random Instagram ($rig) command.`,
-					pipe: false, // administrative action
-					set: async (context) => await setChannelFlag(context, "instagramNSFW", true),
-					unset: async (context) => await setChannelFlag(context,"instagramNSFW", false)
-				},
-				{
-					name: "reddit-nsfw",
-					aliases: ["rm-nsfw"],
-					parameter: "arguments",
-					description: `If you are the channel ambassador/owner, you can decide whether or not your channel will filter out NSFW Reddit links in the random Reddit ($rm) command.`,
-					pipe: false, // administrative action
-					set: async (context) => await setChannelFlag(context, "redditNSFW", true),
-					unset: async (context) => await setChannelFlag(context,"redditNSFW", false)
-				},
-				{
-					name: "twitch-lotto-nsfw",
-					aliases: ["twitchlotto-nsfw", "tl-nsfw"],
-					parameter: "arguments",
-					description: `If you are the channel ambassador/owner, you can decide whether or not your channel will filter out NSFW TwitchLotto links in the $twitchlotto command.`,
-					pipe: false, // administrative action
-					set: async (context) => await setChannelFlag(context, "twitchLottoNSFW", true),
-					unset: async (context) => await setChannelFlag(context,"twitchLottoNSFW", false)
-				},
-				{
-					name: "twitter-nsfw",
-					aliases: ["tweet-nsfw"],
-					parameter: "arguments",
-					description: `If you are the channel ambassador/owner, you can decide whether or not your channel will filter out NSFW Twitter links in the $twitter command.`,
-					pipe: false, // administrative action
-					set: async (context) => await setChannelFlag(context, "twitterNSFW", true),
-					unset: async (context) => await setChannelFlag(context,"twitterNSFW", false)
-				},
-				{
-					name: "timer",
-					aliases: [],
-					parameter: "arguments",
-					description: `Sets/unsets a timer with a given name + date, which you can then check on later.`,
-					pipe: true,
-					set: async (context, ...args) => {
-						const timers = await context.user.getDataProperty("timers") ?? {};
-						const name = args[0];
-						if (!timerNameRegex.test(name)) {
-							return {
-								success: false,
-								reply: `Your timer name is not valid! Your timer name should only contain letters, numbers and be 2-25 characters long.`
-							};
-						}
-
-						let timersCount = Object.keys(timers).length;
-						if (!timers[name]) {
-							timersCount += 1;
-						}
-
-						if (timersCount > timersLimit) {
-							return {
-								success: false,
-								reply: `You have too many timers set up! Unset one first.`
-							};
-						}
-
-						const date = new sb.Date(args.slice(1, 2).filter(Boolean).join(" "));
-						if (Number.isNaN(date.valueOf())) {
-							return {
-								success: false,
-								reply: `Invalid date and/or time!`
-							};
-						}
-
-						timers[name] = {
-							date: date.valueOf()
-						};
-
-						await context.user.setDataProperty("timers", timers);
-						return {
-							reply: `Successfully added your timer "${name}".`
-						};
-					},
-					unset: async (context, name) => {
-						const timers = await context.user.getDataProperty("timers");
-						if (!timers) {
-							return {
-								success: false,
-								reply: `You don't have any timers set up!`
-							};
-						}
-						else if (!timers[name]) {
-							return {
-								success: false,
-								reply: `You don't have this timer set up!`
-							};
-						}
-
-						delete timers[name];
-						await context.user.setDataProperty("timers", timers);
-
-						return {
-							reply: `Successfully removed your timer "${name}".`
-						};
-					}
-				},
-				{
-					name: "trackfavourite",
-					aliases: ["tf", "track-fav", "trackfavorite", "track-favourite", "track-favorite"],
-					parameter: "arguments",
-					description: `Lets you favourite a track in Supinic's track list from chat. Not toggleable, only sets the favourite. You can unset or check the favourite on the website. https://supinic.com/track/gachi/list`,
-					pipe: true,
-					set: async (context, ...args) => {
-						const IDs = await fetchTrackIDs(args);
-						await updateTrackFavouriteStatus(context, IDs, true);
-
-						return {
-							reply: `Successfully set ${IDs.length} track(s) as your favourite.`
-						};
-					},
-					unset: async (context, ...args) => {
-						const IDs = await fetchTrackIDs(args);
-						await updateTrackFavouriteStatus(context, IDs, false);
-
-						return {
-							reply: `Successfully unset ${IDs.length} track(s) as your favourite.`
-						};
-					}
-				},
-				{
-					name: "no-abb-chatter",
-					aliases: ["noAbbChatter"],
-					parameter: "arguments",
-					description: `Removes you as a possible target for the "$abb chatter" command.`,
-					pipe: true,
-					set: async (context) => {
-						const row = await sb.Query.getRow("chat_data", "User_Data_Property");
-						await row.load({
-							User_Alias: context.user.ID,
-							Property: "noAbbChatter"
-						}, true);
-
-						if (row.loaded) {
-							return {
-								success: false,
-								reply: `You are already exempt from the "$abb chatter" command!`
-							};
-						}
-
-						await row.setValues({
-							User_Alias: context.user.ID,
-							Property: "noAbbChatter",
-							Value: true
-						});
-
-						return {
-							reply: `You are now exempt from the "$abb chatter" command.`
-						};
-					},
-					unset: async (context) => {
-						const row = await sb.Query.getRow("chat_data", "User_Data_Property");
-						await row.load({
-							User_Alias: context.user.ID,
-							Property: "noAbbChatter"
-						}, true);
-
-						if (!row.loaded) {
-							return {
-								success: false,
-								reply: `You are not exempt from the "$abb chatter" command!`
-							};
-						}
-
-						await row.delete();
-
-						return {
-							reply: `You are no longer exempt from the "$abb chatter" command.`
-						};
-					}
-				}
-			]
-		};
-	}),
-=======
->>>>>>> f40f08e4
 	Code: (async function set (context, type, ...args) {
 		if (!type) {
 			return {
