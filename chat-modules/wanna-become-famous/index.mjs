const basicRegex = /(get|getting|buy|buying)?\s*(cheap|cheapest|best|real)?\s*(viewers|followers)/gi;
const siteRegex = /(streamboo|u\.to|dogehype)/gi;

export const definition = {
	Name: "wanna-become-famous",
	Events: ["message"],
	Description: "Bans various spam or follow bots.",
	Code: (async function wannaBecomeFamous (context) {
		/** @type {Channel} */
		const channelData = context.channel;
		if (channelData.Mode !== "Moderator") {
			return; // cannot time out in non-moderated channels
		}
		else if (channelData.Platform.Name !== "twitch") {
			return; // cannot time out when not on twitch
		}

		let reason = "";
		const msg = sb.Utils.removeAccents(context.message).toLowerCase();
		if (msg.includes("become famous?")) {
			reason = "becoming famous";
		}
		else if (msg.includes("get raided")) {
			reason = "getting raided";
		}
		else if (msg.includes("upgrade your stream")) {
			reason = "upgrading your stream";
		}
<<<<<<< HEAD
		else if (/(cheap|cheapest|best)\s*viewers?/.test(msg) || msg.includes("streamboo")) {
			reason = "buying viewers";
=======
		else if (basicRegex.test(msg)) {
			reason = "no more spam";
		}
		else if (siteRegex.test(msg)) {
			reason = "no more site spam";
>>>>>>> f72693ee
		}
		else {
			return;
		}

		/** @type {TwitchPlatform} */
		const platform = channelData.Platform;
		const emote = await channelData.getBestAvailableEmote(
			["NOIDONTTHINKSO", "forsenSmug", "supiniNOIDONTTHINKSO", "RarePepe"],
			"😅",
			{ shuffle: true }
		);

		/** @type {User} */
		const userData = context.user;
		if (!userData && context.raw?.user) {
			const name = context.raw.user;
			await platform.timeout(channelData, name, null, reason);
			await channelData.send(`${emote} ${reason}`);

			return;
		}

		const messageCount = await sb.Query.getRecordset(rs => rs
			.select("Message_Count")
			.from("chat_data", "Message_Meta_User_Alias")
			.where("Channel = %n", context.channel.ID)
			.where("User_Alias = %n", context.user.ID)
			.single()
			.flat("Message_Count")
		);

		if (typeof messageCount === "undefined" || messageCount <= 1) {
			await platform.timeout(channelData, userData, null, reason);
			await channelData.send(`${emote} ${reason} again`);
		}
	}),
	Global: false,
	Platform: null
};<|MERGE_RESOLUTION|>--- conflicted
+++ resolved
@@ -26,16 +26,11 @@
 		else if (msg.includes("upgrade your stream")) {
 			reason = "upgrading your stream";
 		}
-<<<<<<< HEAD
-		else if (/(cheap|cheapest|best)\s*viewers?/.test(msg) || msg.includes("streamboo")) {
-			reason = "buying viewers";
-=======
 		else if (basicRegex.test(msg)) {
 			reason = "no more spam";
 		}
 		else if (siteRegex.test(msg)) {
 			reason = "no more site spam";
->>>>>>> f72693ee
 		}
 		else {
 			return;
