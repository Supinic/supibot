--- conflicted
+++ resolved
@@ -20,16 +20,12 @@
 
 import { Banphrase } from "./banphrase.js";
 import { Filter } from "./filter.js";
-<<<<<<< HEAD
-import { User } from "./user.js";
-=======
 import {
 	User,
 	permissions as userPermissions,
 	permissionNames as userPermissionNames,
 	type PermissionNumbers
 } from "./user.js";
->>>>>>> 5496aa6c
 import { Channel, privateMessageChannelSymbol } from "./channel.js";
 import { Platform, type GetEmoteOptions } from "../platforms/template.js";
 import CooldownManager from "../utils/cooldown-manager.js";
@@ -39,12 +35,7 @@
 import type { MessageData as DiscordAppendData } from "../platforms/discord.js";
 
 import { whitespaceRegex } from "../utils/regexes.js";
-<<<<<<< HEAD
-import config from "../config.json" with { type: "json" };
-import type { Emote } from "../@types/globals.js";
-=======
 import { Emote } from "../@types/globals.js";
->>>>>>> 5496aa6c
 
 const { values: configValues, modules: modulesConfig, responses: configResponses } = getConfig();
 const COMMAND_PREFIX = modulesConfig.commands.prefix;
