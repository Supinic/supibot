--- conflicted
+++ resolved
@@ -484,14 +484,8 @@
 		});
 	}
 
-<<<<<<< HEAD
-	connect () {
-		if (!process.env.CYTUBE_BOT_PASSWORD) {
-=======
 	async connect () {
 		if (!process.env.CYTUBE_BOT_PASSWORD) {
-			console.log("xd");
->>>>>>> a6aa8cf6
 			throw new sb.Error({
 				message: "No Cytube account password configured (CYTUBE_BOT_PASSWORD)"
 			});
