--- conflicted
+++ resolved
@@ -55,10 +55,6 @@
     "eslint-plugin-import": "^2.32.0",
     "eslint-plugin-unicorn": "^61.0.2",
     "globals": "^16.4.0",
-<<<<<<< HEAD
-=======
-    "mocha": "^11.7.4",
->>>>>>> 62aeff49
     "nyc": "^17.1.0",
     "supi-db-init": "supinic/supi-db-init",
     "typescript": "^5.9.3",
