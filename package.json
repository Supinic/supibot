{
  "name": "supibot",
  "version": "2.2.0",
  "type": "module",
  "dependencies": {
    "@discordjs/formatters": "^0.6.1",
    "@jprochazk/roll-dice": "^0.4.2",
    "acorn-node": "^2.0.1",
    "async-markov": "supinic/async-markov",
    "bing-chat": "^0.2.3",
    "chrono-node": "^2.8.2",
    "cron": "^4.3.1",
    "cytube-connector": "supinic/cytube-connector",
    "discord.js": "^14.19.3",
    "irc-framework": "^4.14.0",
    "rss-parser": "^3.13.0",
    "supi-core": "supinic/supi-core",
    "track-link-parser": "supinic/track-link-parser",
    "transliteration": "^2.3.5",
    "vm2": "^3.9.19",
<<<<<<< HEAD
    "ws": "^8.18.2"
=======
    "ws": "^8.18.3",
    "zod": "^4.0.17"
>>>>>>> dc11f13c
  },
  "engines": {
    "node": ">= 20.0"
  },
  "scripts": {
    "build": "tsc",
    "start": "tsc && yarn node --env-file=.env --enable-experimental-regexp-engine ./build/master.js",
    "debug": "tsc && yarn node --env-file=.env --enable-experimental-regexp-engine --inspect=0.0.0.0:9229 --unhandled-rejections=warn ./build/master.js",
    "init-database": "tsc && node init/script.js",
    "auto-setup": "tsc && node --env-file=.env init/auto-setup.js",
    "dev-update": "git pull origin master && yarn up supi-core@supinic/supi-core && tsc",
    "prod-update": "git pull origin master && yarn workspaces focus --production -A && tsc",
    "dev-deps-push": "yarn dev-update && git commit ./yarn.lock -m \"bumped dependencies\" && git pull && git push",
    "lint": "eslint .",
    "lint:fix": "eslint . --fix",
    "ncu": "yarn dlx npm-check-updates",
    "test": "node --import ./tests/register-loader.mjs --test",
    "coverage": "nyc yarn test",
    "indev": "yarn remove supi-core && yarn add supi-core@supinic/supi-core"
  },
  "main": "build/master.js",
  "author": "Supinic <supinic@protonmail.com>",
  "repository": "github:Supinic/supibot",
  "license": "AGPL-3.0",
  "description": "Multiplatform, utility & novelty chat bot.",
  "devDependencies": {
    "@babel/core": "^7.27.4",
    "@babel/eslint-parser": "^7.27.5",
    "eslint": "^9.28.0",
    "eslint-plugin-import": "^2.31.0",
    "eslint-plugin-unicorn": "^59.0.1",
    "globals": "^16.2.0",
    "nyc": "^17.1.0",
    "supi-db-init": "supinic/supi-db-init",
    "typescript": "^5.8.3",
    "typescript-eslint": "^8.34.0"
  },
  "nyc": {
    "all": false,
    "reporter": [
      "text",
      "html"
    ]
  },
  "packageManager": "yarn@4.9.4"
}<|MERGE_RESOLUTION|>--- conflicted
+++ resolved
@@ -8,25 +8,21 @@
     "acorn-node": "^2.0.1",
     "async-markov": "supinic/async-markov",
     "bing-chat": "^0.2.3",
-    "chrono-node": "^2.8.2",
-    "cron": "^4.3.1",
+    "chrono-node": "^2.8.4",
+    "cron": "^4.3.3",
     "cytube-connector": "supinic/cytube-connector",
-    "discord.js": "^14.19.3",
+    "discord.js": "^14.21.0",
     "irc-framework": "^4.14.0",
     "rss-parser": "^3.13.0",
     "supi-core": "supinic/supi-core",
     "track-link-parser": "supinic/track-link-parser",
     "transliteration": "^2.3.5",
     "vm2": "^3.9.19",
-<<<<<<< HEAD
-    "ws": "^8.18.2"
-=======
     "ws": "^8.18.3",
     "zod": "^4.0.17"
->>>>>>> dc11f13c
   },
   "engines": {
-    "node": ">= 20.0"
+    "node": ">= 24.0"
   },
   "scripts": {
     "build": "tsc",
@@ -40,7 +36,7 @@
     "lint": "eslint .",
     "lint:fix": "eslint . --fix",
     "ncu": "yarn dlx npm-check-updates",
-    "test": "node --import ./tests/register-loader.mjs --test",
+    "test": "yarn build && mocha ./build/tests --recursive --exit",
     "coverage": "nyc yarn test",
     "indev": "yarn remove supi-core && yarn add supi-core@supinic/supi-core"
   },
@@ -50,16 +46,17 @@
   "license": "AGPL-3.0",
   "description": "Multiplatform, utility & novelty chat bot.",
   "devDependencies": {
-    "@babel/core": "^7.27.4",
-    "@babel/eslint-parser": "^7.27.5",
-    "eslint": "^9.28.0",
-    "eslint-plugin-import": "^2.31.0",
-    "eslint-plugin-unicorn": "^59.0.1",
-    "globals": "^16.2.0",
+    "@babel/core": "^7.28.0",
+    "@babel/eslint-parser": "^7.28.0",
+    "@types/xml2js": "^0.4.14",
+    "eslint": "^9.32.0",
+    "eslint-plugin-import": "^2.32.0",
+    "eslint-plugin-unicorn": "^60.0.0",
+    "globals": "^16.3.0",
     "nyc": "^17.1.0",
     "supi-db-init": "supinic/supi-db-init",
-    "typescript": "^5.8.3",
-    "typescript-eslint": "^8.34.0"
+    "typescript": "^5.9.2",
+    "typescript-eslint": "^8.39.0"
   },
   "nyc": {
     "all": false,
