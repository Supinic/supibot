{
  "name": "supibot",
  "version": "2.2.0",
  "dependencies": {
    "acorn-node": "^2.0.1",
    "bing-chat": "^0.2.3",
<<<<<<< HEAD
    "chrono-node": "^2.7.0",
    "cron": "^3.1.3",
=======
    "cron": "^3.1.6",
>>>>>>> 49f08a9c
    "cytube-connector": "supinic/cytube-connector#master",
    "dank-twitch-irc": "^4.3.0",
    "discord.js": "^14.13.0",
    "irc-framework": "^4.13.1",
    "language-iso-codes": "supinic/language-iso-codes#master",
    "roll-dice": "npm:@jprochazk/roll-dice@^0.2.2",
    "supi-core": "supinic/supi-core",
    "track-link-parser": "supinic/track-link-parser#master",
    "transliteration": "^2.3.5",
    "vm2": "^3.9.19"
  },
  "engines": {
    "node": ">= 16.0"
  },
  "scripts": {
    "start": "node ./master.js",
    "debug": "node --inspect=0.0.0.0:9229 --unhandled-rejections=warn ./master.js",
    "init-database": "node ./init/script.js",
    "setup": "node ./init/setup.js",
    "auto-setup": "node ./init/auto-setup.js",
    "update-yarn-v1": "git pull origin master && yarn upgrade supi-core",
    "dev-update": "git pull origin master && yarn up supi-core@supinic/supi-core",
    "prod-update": "git pull origin master && yarn workspaces focus --production -A",
    "dev-deps-push": "yarn dev-update && git commit ./yarn.lock -m \"bumped dependencies\" && git pull && git push",
    "lint": "eslint .",
    "lint:fix": "eslint . --fix",
    "test": "mocha ./tests --recursive --exit",
    "coverage": "nyc yarn test"
  },
  "main": "master.js",
  "author": "Supinic <supinic@protonmail.com>",
  "repository": "github:Supinic/supibot",
  "license": "AGPL-3.0",
  "description": "Multiplatform, utility & novelty chat bot.",
  "devDependencies": {
    "@babel/core": "^7.23.2",
    "@babel/eslint-parser": "^7.22.15",
    "eslint": "^8.52.0",
    "eslint-plugin-unicorn": "^49.0.0",
    "mocha": "^10.2.0",
    "nyc": "^15.1.0",
    "supi-db-init": "Supinic/supi-db-init#master"
  },
  "nyc": {
    "all": false,
    "reporter": [
      "text",
      "html"
    ]
  },
  "packageManager": "yarn@3.3.1"
}<|MERGE_RESOLUTION|>--- conflicted
+++ resolved
@@ -4,21 +4,14 @@
   "dependencies": {
     "acorn-node": "^2.0.1",
     "bing-chat": "^0.2.3",
-<<<<<<< HEAD
-    "chrono-node": "^2.7.0",
-    "cron": "^3.1.3",
-=======
     "cron": "^3.1.6",
->>>>>>> 49f08a9c
     "cytube-connector": "supinic/cytube-connector#master",
     "dank-twitch-irc": "^4.3.0",
     "discord.js": "^14.13.0",
     "irc-framework": "^4.13.1",
     "language-iso-codes": "supinic/language-iso-codes#master",
-    "roll-dice": "npm:@jprochazk/roll-dice@^0.2.2",
     "supi-core": "supinic/supi-core",
     "track-link-parser": "supinic/track-link-parser#master",
-    "transliteration": "^2.3.5",
     "vm2": "^3.9.19"
   },
   "engines": {
